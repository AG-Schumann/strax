--- conflicted
+++ resolved
@@ -17,12 +17,7 @@
     # Yes, that's a class-level mutable, so register_default works
     _plugin_class_registry = dict()
 
-<<<<<<< HEAD
-    def __init__(self, storage_backends=None):
-=======
-    def __init__(self, max_workers=4):
-        # TODO: accept config
->>>>>>> a63c28f9
+    def __init__(self, max_workers=4, storage_backends=None):
         self.log = logging.getLogger('strax')
         if storage_backends is None:
             storage_backends = [strax.FileStorage()]
@@ -137,7 +132,6 @@
             mailboxes[d] = strax.OrderedMailbox(name=d + '_mailbox')
             keys[d] = strax.CacheKey(run_id, d, p.lineage(run_id))
 
-<<<<<<< HEAD
             for sb in self.storage_backends:
                 try:
                     cache_iterator = sb.get(keys[d])
@@ -155,35 +149,6 @@
                 # We have to make this data, and possibly its dependencies
                 plugins_to_run[d] = p
                 to_check.extend(p.depends_on)
-=======
-            except strax.NotCachedException:
-                # We have to make this data
-                plugins_to_run[d] = p
-                if (p.save_preference == SAVEPREF.IF_MAIN and d == target
-                        or p.save_preference == SAVEPREF.PREFERABLY):
-                    save.append(d)
-                # And we should check it's dependencies
-                to_check.extend(p.depends_on)
-
-            else:
-                # Already in cache, read it from disk
-                threads.append(threading.Thread(
-                    target=mailboxes[d].send_from,
-                    name='read:' + d,
-                    args=(cache_iterator,)))
-
-        self.log.debug("Creating stream")
-
-        for d in set(save):
-            assert d in plugins_to_run, "Asked to save data we're not making?"
-            if plugins_to_run[d].save_preference == SAVEPREF.NEVER:
-                raise ValueError("Plugin forbids saving data for {d}")
-            threads.append(threading.Thread(
-                target=self.cache.save,
-                name='save:' + d,
-                kwargs=dict(key=keys[d],
-                            source=mailboxes[d].subscribe())))
->>>>>>> a63c28f9
 
                 # Create saver threads
                 if (d in save
